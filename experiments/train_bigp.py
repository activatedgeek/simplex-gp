import os
import torch
import gpytorch as gp
from tqdm.auto import tqdm
import wandb
from pathlib import Path
from timeit import default_timer as timer

<<<<<<< HEAD
from bi_gp.bilateral_kernel import BilateralKernel,MaternLattice,RBFLattice
from utils import set_seeds, prepare_dataset
=======
from bi_gp.bilateral_kernel import BilateralKernel
from utils import set_seeds, prepare_dataset, EarlyStopper
>>>>>>> 64d0ded7


class BilateralGPModel(gp.models.ExactGP):
    def __init__(self, train_x, train_y,matern_nu=None):
        likelihood = gp.likelihoods.GaussianLikelihood(
                      noise_constraint=gp.constraints.GreaterThan(1e-4))
        super().__init__(train_x, train_y, likelihood)
        self.mean_module = gp.means.ConstantMean()
        if matern_nu is None:
            self.covar_module = gp.kernels.ScaleKernel(RBFLattice(ard_num_dims=train_x.size(-1)))
        else:
            self.covar_module = gp.kernels.ScaleKernel(MaternLattice(ard_num_dims=train_x.size(-1),nu=matern_nu))
    def forward(self, x):
        mean_x = self.mean_module(x)
        covar_x = self.covar_module(x)
        return gp.distributions.MultivariateNormal(mean_x, covar_x)


def train(x, y, model, mll, optim, lanc_iter=100):
  model.train()

  optim.zero_grad()

  with gp.settings.max_root_decomposition_size(lanc_iter), \
       gp.settings.cg_tolerance(1.0):
    t_start = timer()
    
    output = model(x)
    loss = -mll(output, y)

    loss_ts = timer() - t_start

    t_start = timer()

    loss.backward()
    optim.step()

    bw_ts = timer() - t_start

  return {
    'train/ll': -loss.detach().item(),
    'train/loss_ts': loss_ts,
    'train/bw_ts': bw_ts,
    'train/total_ts': loss_ts + bw_ts
  }


def test(x, y, model, mll, lanc_iter=100, pre_size=100, label='test'):
  model.eval()

  with torch.no_grad(), \
       gp.settings.eval_cg_tolerance(1e-2), \
       gp.settings.max_preconditioner_size(pre_size), \
       gp.settings.max_root_decomposition_size(lanc_iter), \
       gp.settings.fast_pred_var():
      t_start = timer()
    
      # pred_y = model.likelihood(model(x))
      pred_y = model(x)
      pred_ts = timer() - t_start

      rmse = (pred_y.mean - y).pow(2).mean(0).sqrt()
      mae = (pred_y.mean - y).abs().mean(0)

  return {
    f'{label}/rmse': rmse.item(),
    f'{label}/mae': mae.item(),
    f'{label}/pred_ts': pred_ts
  }


def main(dataset: str = None, data_dir: str = None, log_int: int = 1, seed: int = None, device: int = 0,
         epochs: int = 100, lr: int = 1e-3, lanc_iter: int = 100, pre_size: int = 10,matern_nu=None): # if nu not specified assume RBF
    set_seeds(seed)
    device = f"cuda:{device}" if (device >= 0 and torch.cuda.is_available()) else "cpu"

    data_iter = prepare_dataset(dataset, uci_data_dir=data_dir, device=device)
    _, train_x, train_y = next(data_iter)
    _, val_x, val_y = next(data_iter)
    _, test_x, test_y = next(data_iter)

    print(f'"{dataset}": D = {train_x.size(-1)}, Train N = {train_x.size(0)}, Val N = {val_x.size(0)} Test N = {test_x.size(0)}')

    wandb.init(config={
      'method': 'BiGP',
      'dataset': dataset,
      'lr': lr,
      'lanc_iter': lanc_iter,
      'pre_size': pre_size,
      'D': train_x.size(-1),
      'N_train': train_x.size(0),
      'N_test': test_x.size(0),
      'N_val': val_x.size(0),
    })

    model = BilateralGPModel(train_x, train_y,matern_nu).to(device)
    mll = gp.mlls.ExactMarginalLogLikelihood(model.likelihood, model)

    optimizer = torch.optim.Adam(model.parameters(), lr=lr)
    stopper = EarlyStopper(patience=50)

    for i in tqdm(range(epochs)):
      train_dict = train(train_x, train_y, model, mll, optimizer,
                         lanc_iter=lanc_iter)
      wandb.log(train_dict, step=i + 1)
      
      if (i % log_int) == 0:
        val_dict = test(val_x, val_y, model, mll,
                        pre_size=pre_size, lanc_iter=lanc_iter,
                        label='val')

        test_dict = test(test_x, test_y, model, mll,
                         pre_size=pre_size, lanc_iter=lanc_iter)

        stopper(-val_dict['val/rmse'], dict(state_dict=model.state_dict(), step=i + 1))
        wandb.log(val_dict, step=i + 1)
        wandb.log(test_dict, step=i + 1)
        wandb.run.summary['val/best_step'] = stopper.info().get('step')
        torch.save(stopper.info().get('state_dict'), Path(wandb.run.dir) / 'model.pt')

        if stopper.is_done():
          break

    wandb.run.summary['val/best_step'] = stopper.info().get('step')
    torch.save(stopper.info().get('state_dict'), Path(wandb.run.dir) / 'model.pt')


if __name__ == "__main__":
  os.environ['WANDB_MODE'] = os.environ.get('WANDB_MODE', default='dryrun')

  import fire
  fire.Fire(main)
<|MERGE_RESOLUTION|>--- conflicted
+++ resolved
@@ -6,13 +6,8 @@
 from pathlib import Path
 from timeit import default_timer as timer
 
-<<<<<<< HEAD
 from bi_gp.bilateral_kernel import BilateralKernel,MaternLattice,RBFLattice
-from utils import set_seeds, prepare_dataset
-=======
-from bi_gp.bilateral_kernel import BilateralKernel
 from utils import set_seeds, prepare_dataset, EarlyStopper
->>>>>>> 64d0ded7
 
 
 class BilateralGPModel(gp.models.ExactGP):
@@ -144,4 +139,4 @@
   os.environ['WANDB_MODE'] = os.environ.get('WANDB_MODE', default='dryrun')
 
   import fire
-  fire.Fire(main)
+  fire.Fire(main)